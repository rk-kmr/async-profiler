/*
 * Copyright The async-profiler authors
 * SPDX-License-Identifier: Apache-2.0
 */

#include <assert.h>
#include <map>
#include <string>
#include <arpa/inet.h>
#include <errno.h>
#include <fcntl.h>
#include <stdint.h>
#include <stdlib.h>
#include <string.h>
#include <sys/types.h>
#include <sys/utsname.h>
#include <unistd.h>
#include "flightRecorder.h"
#include "incbin.h"
#include "jfrMetadata.h"
#include "lookup.h"
#include "os.h"
#include "profiler.h"
#include "processSampler.h"
#include "spinLock.h"
#include "symbols.h"
#include "threadFilter.h"
#include "threadLocalData.h"
#include "tsc.h"
#include "userEvents.h"
#include "vmStructs.h"


INCLUDE_HELPER_CLASS(JFR_SYNC_NAME, JFR_SYNC_CLASS, "one/profiler/JfrSync")

static void JNICALL JfrSync_stopProfiler(JNIEnv* env, jclass cls) {
    Profiler::instance()->stop();
}

const int SMALL_BUFFER_SIZE = 1024;
const int SMALL_BUFFER_LIMIT = SMALL_BUFFER_SIZE - 128;
const int RECORDING_BUFFER_SIZE = 65536;
const int RECORDING_BUFFER_LIMIT = RECORDING_BUFFER_SIZE - 4096;
const int MAX_STRING_LENGTH = 8191;
const u64 MAX_JLONG = 0x7fffffffffffffffULL;
const u64 MIN_JLONG = 0x8000000000000000ULL;

enum GCWhen {
    BEFORE_GC,
    AFTER_GC
};


static SpinLock _rec_lock(1);

static jclass _jfr_sync_class = NULL;
static jmethodID _start_method;
static jmethodID _stop_method;
static jmethodID _box_method;

static const char* const SETTING_CSTACK[] = {NULL, "no", "fp", "dwarf", "lbr", "vm", "vmx"};


struct CpuTime {
    u64 real;
    u64 user;
    u64 system;
};

struct CpuTimes {
    CpuTime proc;
    CpuTime total;
};

class Buffer {
  private:
    int _offset;
    char _data[0];

  protected:
    Buffer() : _offset(0) {
    }

  public:
    const char* data() const {
        return _data;
    }

    int offset() const {
        return _offset;
    }

    int skip(int delta) {
        int offset = _offset;
        _offset = offset + delta;
        return offset;
    }

    void reset() {
        _offset = 0;
    }

    void put(const char* v, u32 len) {
        memcpy(_data + _offset, v, len);
        _offset += (int)len;
    }

    void put8(char v) {
        _data[_offset++] = v;
    }

    void put16(short v) {
        *(short*)(_data + _offset) = htons(v);
        _offset += 2;
    }

    void put32(int v) {
        *(int*)(_data + _offset) = htonl(v);
        _offset += 4;
    }

    void put64(u64 v) {
        *(u64*)(_data + _offset) = OS::hton64(v);
        _offset += 8;
    }

    void putFloat(float v) {
        union {
            float f;
            int i;
        } u;

        u.f = v;
        put32(u.i);
    }

    void putVar32(u32 v) {
        while (v > 0x7f) {
            _data[_offset++] = (char)v | 0x80;
            v >>= 7;
        }
        _data[_offset++] = (char)v;
    }

    void putVar64(u64 v) {
        int iter = 0;
        while (v > 0x1fffff) {
            _data[_offset++] = (char)v | 0x80; v >>= 7;
            _data[_offset++] = (char)v | 0x80; v >>= 7;
            _data[_offset++] = (char)v | 0x80; v >>= 7;
            if (++iter == 3) return;
        }
        while (v > 0x7f) {
            _data[_offset++] = (char)v | 0x80;
            v >>= 7;
        }
        _data[_offset++] = (char)v;
    }

    void putUtf8(const char* v) {
        if (v == NULL) {
            put8(0);
        } else {
            size_t len = strlen(v);
            putUtf8(v, len < MAX_STRING_LENGTH ? len : MAX_STRING_LENGTH);
        }
    }

    void putUtf8(const char* v, u32 len) {
        put8(3);
        putVar32(len);
        put(v, len);
    }

    void putByteString(const char* v, u32 len) {
        put8(5); // STRING_ENCODING_LATIN1_BYTE_ARRAY
        putVar32(len);
        put(v, len);
    }

    void putByteString(const char* v) {
        if (v == NULL) {
            put8(0);
        } else {
            size_t len = strlen(v);
            putByteString(v, len < MAX_STRING_LENGTH ? len : MAX_STRING_LENGTH);
        }
    }

    void put8(int offset, char v) {
        _data[offset] = v;
    }

    void putVar32(int offset, u32 v) {
        _data[offset] = v | 0x80;
        _data[offset + 1] = (v >> 7) | 0x80;
        _data[offset + 2] = (v >> 14) | 0x80;
        _data[offset + 3] = (v >> 21) | 0x80;
        _data[offset + 4] = (v >> 28);
    }
};

class SmallBuffer : public Buffer {
  private:
    char _buf[SMALL_BUFFER_SIZE - sizeof(Buffer)];

  public:
    SmallBuffer() : Buffer() {
    }
};

class RecordingBuffer : public Buffer {
  private:
    char _buf[RECORDING_BUFFER_SIZE - sizeof(Buffer)];

  public:
    RecordingBuffer() : Buffer() {
    }
};


class Recording {
  private:
    static char* _agent_properties;
    static char* _jvm_args;
    static char* _jvm_flags;
    static char* _java_command;

    RecordingBuffer _buf[CONCURRENCY_LEVEL];
    int _fd;
    int _memfd;
    char* _master_recording_file;
    off_t _chunk_start;
    ThreadFilter _thread_set;
    MethodMap _method_map;

    u64 _start_time;
    u64 _start_ticks;
    u64 _stop_time;
    u64 _stop_ticks;

    u64 _base_id;
    u64 _bytes_written;
    u64 _chunk_size;
    u64 _chunk_time;

    int _available_processors;
    int _recorded_lib_count;

    bool _in_memory;
    bool _cpu_monitor_enabled;
    bool _heap_monitor_enabled;
    u32 _last_gc_id;
    CpuTimes _last_times;
    SmallBuffer _monitor_buf;
    RecordingBuffer _proc_buf;
    ProcessSampler _process_sampler;

    static float ratio(float value) {
        return value < 0 ? 0 : value > 1 ? 1 : value;
    }

  public:
    Recording(int fd, const char* master_recording_file, Arguments& args) : _fd(fd), _thread_set(), _method_map() {
        _master_recording_file = master_recording_file == NULL ? NULL : strdup(master_recording_file);
        _chunk_start = lseek(_fd, 0, SEEK_END);
        _start_time = OS::micros();
        _start_ticks = TSC::ticks();
        _base_id = 0;
        _bytes_written = 0;
        _memfd = -1;
        _in_memory = false;

        _chunk_size = args._chunk_size <= 0 ? MAX_JLONG : (args._chunk_size < 262144 ? 262144 : args._chunk_size);
        _chunk_time = args._chunk_time <= 0 ? MAX_JLONG : (args._chunk_time < 5 ? 5 : args._chunk_time) * 1000000ULL;

        _available_processors = OS::getCpuCount();

        writeHeader(_buf);
        writeMetadata(_buf);
        writeRecordingInfo(_buf);
        writeSettings(_buf, args);
        if (!args.hasOption(NO_SYSTEM_INFO)) {
            writeOsCpuInfo(_buf);
            writeJvmInfo(_buf);
        }
        if (!args.hasOption(NO_SYSTEM_PROPS)) {
            writeSystemProperties(_buf);
        }
        if (!args.hasOption(NO_NATIVE_LIBS)) {
            _recorded_lib_count = 0;
            writeNativeLibraries(_buf);
        } else {
            _recorded_lib_count = -1;
        }
        flush(_buf);

        if (args.hasOption(IN_MEMORY) && (_memfd = OS::createMemoryFile("async-profiler-recording")) >= 0) {
            _in_memory = true;
        }

        _cpu_monitor_enabled = !args.hasOption(NO_CPU_LOAD);
        if (_cpu_monitor_enabled) {
            _last_times.proc.real = OS::getProcessCpuTime(&_last_times.proc.user, &_last_times.proc.system);
            _last_times.total.real = OS::getTotalCpuTime(&_last_times.total.user, &_last_times.total.system);
        }

        _heap_monitor_enabled = !args.hasOption(NO_HEAP_SUMMARY) && VM::_totalMemory != NULL && VM::_freeMemory != NULL;
        _last_gc_id = 0;

        if (args._proc > 0) {
            _process_sampler.enable(args._proc * 1000000);
        }
    }

    ~Recording() {
        off_t chunk_end = finishChunk();

        if (_memfd >= 0) {
            close(_memfd);
        }

        if (_master_recording_file != NULL) {
            appendRecording(_master_recording_file, chunk_end);
            free(_master_recording_file);
        }

        close(_fd);
    }

    off_t finishChunk() {
        flush(&_monitor_buf);
        flush(&_proc_buf);

        writeNativeLibraries(_buf);

        for (int i = 0; i < CONCURRENCY_LEVEL; i++) {
            flush(&_buf[i]);
        }

        _stop_time = OS::micros();
        _stop_ticks = TSC::ticks();

        if (_memfd >= 0) {
            OS::copyFile(_memfd, _fd, 0, lseek(_memfd, 0, SEEK_CUR));
            _in_memory = false;
        }

        off_t cpool_offset = lseek(_fd, 0, SEEK_CUR);
        writeCpool(_buf);
        flush(_buf);

        off_t chunk_end = lseek(_fd, 0, SEEK_CUR);

        // Patch cpool size field
        _buf->putVar32(0, chunk_end - cpool_offset);
        ssize_t result = pwrite(_fd, _buf->data(), 5, cpool_offset);
        (void)result;

        // Workaround for JDK-8191415: compute actual TSC frequency, in case JFR is wrong
        u64 tsc_frequency;
        if (TSC::enabled()) {
            tsc_frequency = (u64)(double(_stop_ticks - _start_ticks) / double(_stop_time - _start_time) * 1000000);
        } else {
            // TSC is not enabled, so frequency can be used to get the constant clock tick frequency
            tsc_frequency = TSC::frequency();
        }

        // Patch chunk header
        _buf->put64(chunk_end - _chunk_start);
        _buf->put64(cpool_offset - _chunk_start);
        _buf->put64(68);
        _buf->put64(_start_time * 1000);
        _buf->put64((_stop_time - _start_time) * 1000);
        _buf->put64(_start_ticks);
        _buf->put64(tsc_frequency);
        result = pwrite(_fd, _buf->data(), 56, _chunk_start + 8);
        (void)result;

        OS::freePageCache(_fd, _chunk_start);

        _buf->reset();
        return chunk_end;
    }

    void switchChunk() {
        _chunk_start = finishChunk();
        _start_time = _stop_time;
        _start_ticks = _stop_ticks;
        _base_id += 0x1000000;
        _bytes_written = 0;

        writeHeader(_buf);
        writeMetadata(_buf);
        writeRecordingInfo(_buf);
        flush(_buf);

        if (_memfd >= 0) {
            while (ftruncate(_memfd, 0) < 0 && errno == EINTR);  // restart if interrupted
            _in_memory = true;
        }
    }

    bool needSwitchChunk(u64 wall_time) {
        return loadAcquire(_bytes_written) >= _chunk_size || wall_time - _start_time >= _chunk_time;
    }

    size_t usedMemory() {
        return _method_map.usedMemory() + _thread_set.usedMemory() +
               (_memfd >= 0 ? lseek(_memfd, 0, SEEK_CUR) : 0);
    }

    void cpuMonitorCycle() {
        if (!_cpu_monitor_enabled) return;

        CpuTimes times;
        times.proc.real = OS::getProcessCpuTime(&times.proc.user, &times.proc.system);
        times.total.real = OS::getTotalCpuTime(&times.total.user, &times.total.system);

        float proc_user = 0, proc_system = 0, machine_total = 0;

        if (times.proc.real != (u64)-1 && times.proc.real > _last_times.proc.real) {
            float delta = (times.proc.real - _last_times.proc.real) * _available_processors;
            proc_user = ratio((times.proc.user - _last_times.proc.user) / delta);
            proc_system = ratio((times.proc.system - _last_times.proc.system) / delta);
        }

        if (times.total.real != (u64)-1 && times.total.real > _last_times.total.real) {
            float delta = times.total.real - _last_times.total.real;
            machine_total = ratio(((times.total.user + times.total.system) -
                                   (_last_times.total.user + _last_times.total.system)) / delta);
            if (machine_total < proc_user + proc_system) {
                machine_total = ratio(proc_user + proc_system);
            }
        }

        recordCpuLoad(&_monitor_buf, proc_user, proc_system, machine_total);
        flushIfNeeded(&_monitor_buf, SMALL_BUFFER_LIMIT);

        _last_times = times;
    }

    void heapMonitorCycle(u32 gc_id) {
        if (!_heap_monitor_enabled || gc_id == _last_gc_id) return;

        recordHeapSummary(&_monitor_buf, gc_id, AFTER_GC, VM::_totalMemory(), VM::_freeMemory());
        flushIfNeeded(&_monitor_buf, SMALL_BUFFER_LIMIT);

        _last_gc_id = gc_id;
    }

    bool processMonitorCycle(const u64 wall_time) {
        if (!_process_sampler.shouldSample(wall_time)) return false;

        const u64 deadline_ns = OS::nanotime() + MAX_TIME_NS;
        const int process_count = _process_sampler.sample(wall_time);
        for (int pid_index = 0; pid_index < process_count; pid_index++) {
            const u64 current_time = OS::nanotime();
            if (current_time > deadline_ns) {
                Log::debug("Incomplete process sampling cycle");
                break;
            }

            ProcessInfo info;
            if (_process_sampler.getProcessInfo(pid_index, current_time, info)) {
                flushIfNeeded(&_proc_buf, RECORDING_BUFFER_LIMIT - MAX_PROCESS_SAMPLE_JFR_EVENT_LENGTH);
                recordProcessSample(&_proc_buf, &info, TSC::ticks());
            }
        }

        return true;
    }

    bool hasMasterRecording() const {
        return _master_recording_file != NULL;
    }

    void appendRecording(const char* target_file, size_t size) {
        int append_fd = open(target_file, O_WRONLY);
        if (append_fd >= 0) {
            lseek(append_fd, 0, SEEK_END);
            OS::copyFile(_fd, append_fd, 0, size);
            close(append_fd);
        } else {
            Log::warn("Failed to open JFR recording at %s: %s", target_file, strerror(errno));
        }
    }

    Buffer* buffer(int lock_index) {
        return &_buf[lock_index];
    }

    bool parseAgentProperties() {
        JNIEnv* env = VM::jni();
        jclass vm_support = env->FindClass("jdk/internal/vm/VMSupport");
        if (vm_support == NULL) {
            env->ExceptionClear();
            vm_support = env->FindClass("sun/misc/VMSupport");
        }
        if (vm_support != NULL) {
            jmethodID get_agent_props = env->GetStaticMethodID(vm_support, "getAgentProperties", "()Ljava/util/Properties;");
            jmethodID to_string = env->GetMethodID(env->FindClass("java/lang/Object"), "toString", "()Ljava/lang/String;");
            if (get_agent_props != NULL && to_string != NULL) {
                jobject props = env->CallStaticObjectMethod(vm_support, get_agent_props);
                if (props != NULL && !env->ExceptionCheck()) {
                    jstring str = (jstring)env->CallObjectMethod(props, to_string);
                    if (str != NULL && !env->ExceptionCheck()) {
                        _agent_properties = (char*)env->GetStringUTFChars(str, NULL);
                    }
                }
            }
        }
        env->ExceptionClear();

        if (_agent_properties == NULL) {
            return false;
        }

        char* p = _agent_properties + 1;
        p[strlen(p) - 1] = 0;

        while (*p) {
            if (strncmp(p, "sun.jvm.args=", 13) == 0) {
                _jvm_args = p + 13;
            } else if (strncmp(p, "sun.jvm.flags=", 14) == 0) {
                _jvm_flags = p + 14;
            } else if (strncmp(p, "sun.java.command=", 17) == 0) {
                _java_command = p + 17;
            }

            if ((p = strstr(p, ", ")) == NULL) {
                break;
            }

            *p = 0;
            p += 2;
        }

        return true;
    }

    static const char* getFeaturesString(char* str, size_t size, StackWalkFeatures& f) {
        snprintf(str, size, "%s %s %s %s %s %s %s %s %s %s %s",
                 f.unknown_java  ? "unknown_java"  : "-",
                 f.unwind_stub   ? "unwind_stub"   : "-",
                 f.unwind_comp   ? "unwind_comp"   : "-",
                 f.unwind_native ? "unwind_native" : "-",
                 f.java_anchor   ? "java_anchor"   : "-",
                 f.gc_traces     ? "gc_traces"     : "-",
                 f.stats         ? "stats"         : "-",
                 f.probe_sp      ? "probesp"       : "-",
                 f.vtable_target ? "vtable"        : "-",
                 f.comp_task     ? "comptask"      : "-",
                 f.pc_addr       ? "pcaddr"        : "-");
        return str;
    }

    void flush(Buffer* buf) {
        ssize_t result = write(_in_memory ? _memfd : _fd, buf->data(), buf->offset());
        if (result > 0) {
            atomicInc(_bytes_written, result);
        }
        buf->reset();
    }

    void flushIfNeeded(Buffer* buf, int limit = RECORDING_BUFFER_LIMIT) {
        if (buf->offset() >= limit) {
            flush(buf);
        }
    }

    void writeHeader(Buffer* buf) {
        buf->put("FLR\0", 4);            // magic
        buf->put16(2);                   // major
        buf->put16(0);                   // minor
        buf->put64(1024 * 1024 * 1024);  // chunk size (initially large, for JMC to skip incomplete chunk)
        buf->put64(0);                   // cpool offset
        buf->put64(0);                   // meta offset
        buf->put64(_start_time * 1000);  // start time, ns
        buf->put64(0);                   // duration, ns
        buf->put64(_start_ticks);        // start ticks
        // A frequency here may be inaccurate when using TSC clock.
        // It will be overwritten with a correct value in finishChunk later.
        buf->put64(TSC::frequency());    // ticks per sec
        buf->put32(1);                   // features
    }

    void writeMetadata(Buffer* buf) {
        int metadata_start = buf->skip(5);  // size will be patched later
        buf->putVar32(T_METADATA);
        buf->putVar64(_start_ticks);
        buf->putVar32(0);
        buf->putVar32(0x7fffffff);  // must not clash with JFR metadata ID, or 'jfr print' will break

        const Index& strings = JfrMetadata::strings();
        buf->putVar32(strings.size());
        strings.forEachOrdered([&] (size_t idx, const std::string& s) {
            buf->putUtf8(s.c_str());
        });

        writeElement(buf, JfrMetadata::root());

        buf->putVar32(metadata_start, buf->offset() - metadata_start);
    }

    void writeElement(Buffer* buf, const Element* e) {
        buf->putVar32(e->_name);

        buf->putVar32(e->_attributes.size());
        for (int i = 0; i < e->_attributes.size(); i++) {
            buf->putVar32(e->_attributes[i]._key);
            buf->putVar32(e->_attributes[i]._value);
        }

        buf->putVar32(e->_children.size());
        for (int i = 0; i < e->_children.size(); i++) {
            writeElement(buf, e->_children[i]);
        }
    }

    void writeRecordingInfo(Buffer* buf) {
        int start = buf->skip(1);
        buf->put8(T_ACTIVE_RECORDING);
        buf->putVar64(_start_ticks);
        buf->putVar32(1);
        buf->putUtf8("async-profiler " PROFILER_VERSION);
        buf->putUtf8("async-profiler.jfr");
        buf->putVar64(MAX_JLONG);
        buf->putVar32(0);
        buf->putVar64(_start_time / 1000);
        buf->putVar64(MAX_JLONG);
        buf->put8(start, buf->offset() - start);
    }

    void writeSettings(Buffer* buf, Arguments& args) {
        assert(args._cstack < sizeof(SETTING_CSTACK) / sizeof(char*));
        writeStringSetting(buf, T_ACTIVE_RECORDING, "version", PROFILER_VERSION);
        writeStringSetting(buf, T_ACTIVE_RECORDING, "engine", Profiler::instance()->_engine->type());
        writeStringSetting(buf, T_ACTIVE_RECORDING, "cstack", SETTING_CSTACK[args._cstack]);
        writeStringSetting(buf, T_ACTIVE_RECORDING, "clock", TSC::enabled() ? "tsc" : "monotonic");
        writeStringSetting(buf, T_ACTIVE_RECORDING, "event", args._event);
        writeStringSetting(buf, T_ACTIVE_RECORDING, "filter", args._filter);
        writeStringSetting(buf, T_ACTIVE_RECORDING, "begin", args._begin);
        writeStringSetting(buf, T_ACTIVE_RECORDING, "end", args._end);
        writeListSetting(buf, T_ACTIVE_RECORDING, "include", args._buf, args._include);
        writeListSetting(buf, T_ACTIVE_RECORDING, "exclude", args._buf, args._exclude);
        writeIntSetting(buf, T_ACTIVE_RECORDING, "jstackdepth", args._jstackdepth);
        writeIntSetting(buf, T_ACTIVE_RECORDING, "jfropts", args._jfr_options);
        writeIntSetting(buf, T_ACTIVE_RECORDING, "chunksize", args._chunk_size);
        writeIntSetting(buf, T_ACTIVE_RECORDING, "chunktime", args._chunk_time);

        char str[256];
        writeStringSetting(buf, T_ACTIVE_RECORDING, "features", getFeaturesString(str, sizeof(str), args._features));

        writeBoolSetting(buf, T_EXECUTION_SAMPLE, "enabled", args._event != NULL);
        if (args._event != NULL) {
            writeIntSetting(buf, T_EXECUTION_SAMPLE, "interval", args._interval);
            writeBoolSetting(buf, T_EXECUTION_SAMPLE, "alluser", args._alluser);
        }
        if (args._wall >= 0) {
            writeIntSetting(buf, T_EXECUTION_SAMPLE, "wall", args._wall);
            writeBoolSetting(buf, T_EXECUTION_SAMPLE, "nobatch", args._nobatch);
        }

        writeBoolSetting(buf, T_ALLOC_IN_NEW_TLAB, "enabled", args._alloc >= 0);
        writeBoolSetting(buf, T_ALLOC_OUTSIDE_TLAB, "enabled", args._alloc >= 0);
        if (args._alloc >= 0) {
            writeIntSetting(buf, T_ALLOC_IN_NEW_TLAB, "alloc", args._alloc);
            writeBoolSetting(buf, T_ALLOC_IN_NEW_TLAB, "live", args._live);
        }

        writeBoolSetting(buf, T_MONITOR_ENTER, "enabled", args._lock >= 0);
        writeBoolSetting(buf, T_THREAD_PARK, "enabled", args._lock >= 0);
        if (args._lock >= 0) {
            writeIntSetting(buf, T_MONITOR_ENTER, "lock", args._lock);
        }

<<<<<<< HEAD
        writeBoolSetting(buf, T_PROCESS_SAMPLE, "enabled", args._proc > 0);
        if (args._proc > 0) {
            writeIntSetting(buf, T_PROCESS_SAMPLE, "proc", args._proc);
=======
        writeBoolSetting(buf, T_METHOD_TRACE, "enabled", args._latency >= 0);
        if (args._latency >= 0) {
            writeIntSetting(buf, T_METHOD_TRACE, "latency", args._latency);
>>>>>>> af8fabe3
        }

        writeBoolSetting(buf, T_ACTIVE_RECORDING, "debugSymbols", VM::loaded() && VMStructs::libjvm()->hasDebugSymbols());
        writeBoolSetting(buf, T_ACTIVE_RECORDING, "kernelSymbols", Symbols::haveKernelSymbols());
    }

    void writeStringSetting(Buffer* buf, int category, const char* key, const char* value) {
        flushIfNeeded(buf, RECORDING_BUFFER_LIMIT - MAX_STRING_LENGTH);
        int start = buf->skip(5);
        buf->put8(T_ACTIVE_SETTING);
        buf->putVar64(_start_ticks);
        buf->putVar32(category);
        buf->putUtf8(key);
        buf->putUtf8(value);
        buf->putVar32(start, buf->offset() - start);
    }

    void writeBoolSetting(Buffer* buf, int category, const char* key, bool value) {
        writeStringSetting(buf, category, key, value ? "true" : "false");
    }

    void writeIntSetting(Buffer* buf, int category, const char* key, long long value) {
        char str[32];
        snprintf(str, sizeof(str), "%lld", value);
        writeStringSetting(buf, category, key, str);
    }

    void writeListSetting(Buffer* buf, int category, const char* key, const char* base, int offset) {
        while (offset != 0) {
            writeStringSetting(buf, category, key, base + offset);
            offset = ((int*)(base + offset))[-1];
        }
    }

    void writeOsCpuInfo(Buffer* buf) {
        struct utsname u;
        if (uname(&u) != 0) {
            return;
        }

        char str[512];
        snprintf(str, sizeof(str) - 1, "uname: %s %s %s %s", u.sysname, u.release, u.version, u.machine);
        str[sizeof(str) - 1] = 0;

        int start = buf->skip(5);
        buf->put8(T_OS_INFORMATION);
        buf->putVar64(_start_ticks);
        buf->putUtf8(str);
        buf->putVar32(start, buf->offset() - start);

        start = buf->skip(5);
        buf->put8(T_CPU_INFORMATION);
        buf->putVar64(_start_ticks);
        buf->putUtf8(u.machine);
        buf->putUtf8(OS::getCpuDescription(str, sizeof(str) - 1) ? str : "");
        buf->putVar32(1);
        buf->putVar32(_available_processors);
        buf->putVar32(_available_processors);
        buf->putVar32(start, buf->offset() - start);
    }

    void writeJvmInfo(Buffer* buf) {
        if (_agent_properties == NULL && !(VM::loaded() && parseAgentProperties())) {
            return;
        }

        char* jvm_name = NULL;
        char* jvm_version = NULL;

        jvmtiEnv* jvmti = VM::jvmti();
        jvmti->GetSystemProperty("java.vm.name", &jvm_name);
        jvmti->GetSystemProperty("java.vm.version", &jvm_version);

        flushIfNeeded(buf, RECORDING_BUFFER_LIMIT - 5 * MAX_STRING_LENGTH);
        int start = buf->skip(5);
        buf->put8(T_JVM_INFORMATION);
        buf->putVar64(_start_ticks);
        buf->putUtf8(jvm_name);
        buf->putUtf8(jvm_version);
        buf->putUtf8(_jvm_args);
        buf->putUtf8(_jvm_flags);
        buf->putUtf8(_java_command);
        buf->putVar64(OS::processStartTime());
        buf->putVar32(OS::processId());
        buf->putVar32(start, buf->offset() - start);

        jvmti->Deallocate((unsigned char*)jvm_version);
        jvmti->Deallocate((unsigned char*)jvm_name);
    }

    void writeSystemProperties(Buffer* buf) {
        jvmtiEnv* jvmti = VM::jvmti();
        jint count;
        char** keys;
        if (!VM::loaded() || jvmti->GetSystemProperties(&count, &keys) != 0) {
            return;
        }

        for (int i = 0; i < count; i++) {
            char* key = keys[i];
            char* value = NULL;
            if (jvmti->GetSystemProperty(key, &value) == 0) {
                flushIfNeeded(buf, RECORDING_BUFFER_LIMIT - 2 * MAX_STRING_LENGTH);
                int start = buf->skip(5);
                buf->put8(T_INITIAL_SYSTEM_PROPERTY);
                buf->putVar64(_start_ticks);
                buf->putUtf8(key);
                buf->putUtf8(value);
                buf->putVar32(start, buf->offset() - start);
                jvmti->Deallocate((unsigned char*)value);
            }
            jvmti->Deallocate((unsigned char*)key);
        }

        jvmti->Deallocate((unsigned char*)keys);
    }

    void writeNativeLibraries(Buffer* buf) {
        if (_recorded_lib_count < 0) return;

        Profiler* profiler = Profiler::instance();
        CodeCacheArray& native_libs = profiler->_native_libs;
        int native_lib_count = native_libs.count();

        for (int i = _recorded_lib_count; i < native_lib_count; i++) {
            flushIfNeeded(buf, RECORDING_BUFFER_LIMIT - MAX_STRING_LENGTH);
            int start = buf->skip(5);
            buf->put8(T_NATIVE_LIBRARY);
            buf->putVar64(_start_ticks);
            buf->putUtf8(native_libs[i]->name());
            buf->putVar64((uintptr_t) native_libs[i]->minAddress());
            buf->putVar64((uintptr_t) native_libs[i]->maxAddress());
            buf->putVar32(start, buf->offset() - start);
        }

        _recorded_lib_count = native_lib_count;
    }

    void writeCpool(Buffer* buf) {
        buf->skip(5);  // size will be patched later
        buf->putVar32(T_CPOOL);
        buf->putVar64(_start_ticks);
        buf->putVar32(0);
        buf->putVar32(0);
        buf->putVar32(1);

        buf->putVar32(11);

        Index packages(1);
        Index symbols(1);
        Lookup lookup(&_method_map, Profiler::instance()->classMap(), &packages, &symbols, OUTPUT_JFR);
        writeFrameTypes(buf);
        writeThreadStates(buf);
        writeGCWhen(buf);
        writeThreads(buf);
        writeStackTraces(buf, &lookup);
        writeMethods(buf, &lookup);
        writeClasses(buf, &lookup);
        writePackages(buf, &lookup);
        writeSymbols(buf, &lookup);
        writeUserEventTypes(buf);
        // Write log levels last. The order does not affect the JFR's validity,
        // but log levels have an easily-visible format that makes it easy
        // to see if a JFR file has been accidentally truncated.
        writeLogLevels(buf);
    }

    void writePoolHeader(Buffer* buf, JfrType type, u32 size) {
        if (size > 0) {
            buf->putVar32(type);
            buf->putVar32(size);
        } else {
            // JDK's built-in JFR reader does not support empty pools.
            // Write a dummy String pool of 1 element instead.
            buf->putVar32(T_STRING);
            buf->putVar32(1);
            buf->putVar32(1);  // key
            buf->put8(0);      // null string
        }
    }

    void writeFrameTypes(Buffer* buf) {
        buf->putVar32(T_FRAME_TYPE);
        buf->putVar32(7);
        buf->putVar32(FRAME_INTERPRETED);  buf->putUtf8("Interpreted");
        buf->putVar32(FRAME_JIT_COMPILED); buf->putUtf8("JIT compiled");
        buf->putVar32(FRAME_INLINED);      buf->putUtf8("Inlined");
        buf->putVar32(FRAME_NATIVE);       buf->putUtf8("Native");
        buf->putVar32(FRAME_CPP);          buf->putUtf8("C++");
        buf->putVar32(FRAME_KERNEL);       buf->putUtf8("Kernel");
        buf->putVar32(FRAME_C1_COMPILED);  buf->putUtf8("C1 compiled");
    }

    void writeThreadStates(Buffer* buf) {
        buf->putVar32(T_THREAD_STATE);
        buf->putVar32(3);
        buf->putVar32(THREAD_UNKNOWN);     buf->putUtf8("STATE_DEFAULT");
        buf->putVar32(THREAD_RUNNING);     buf->putUtf8("STATE_RUNNABLE");
        buf->putVar32(THREAD_SLEEPING);    buf->putUtf8("STATE_SLEEPING");
    }

    void writeGCWhen(Buffer* buf) {
        buf->putVar32(T_GC_WHEN);
        buf->putVar32(2);
        buf->putVar32(BEFORE_GC);          buf->putUtf8("Before GC");
        buf->putVar32(AFTER_GC);           buf->putUtf8("After GC");
    }

    void writeThreads(Buffer* buf) {
        std::vector<int> threads;
        _thread_set.collect(threads);
        _thread_set.clear();

        Profiler* profiler = Profiler::instance();
        MutexLocker ml(profiler->_thread_names_lock);
        std::map<int, std::string>& thread_names = profiler->_thread_names;
        std::map<int, jlong>& thread_ids = profiler->_thread_ids;
        char name_buf[32];

        writePoolHeader(buf, T_THREAD, threads.size());
        for (int i = 0; i < threads.size(); i++) {
            const char* thread_name;
            jlong thread_id;
            std::map<int, std::string>::const_iterator it = thread_names.find(threads[i]);
            if (it != thread_names.end()) {
                thread_name = it->second.c_str();
                thread_id = thread_ids[threads[i]];
            } else {
                snprintf(name_buf, sizeof(name_buf), "[tid=%d]", threads[i]);
                thread_name = name_buf;
                thread_id = 0;
            }

            flushIfNeeded(buf, RECORDING_BUFFER_LIMIT - 2 * MAX_STRING_LENGTH);
            buf->putVar32(threads[i]);
            buf->putUtf8(thread_name);
            buf->putVar32(threads[i]);
            if (thread_id == 0) {
                buf->put8(0);
            } else {
                buf->putUtf8(thread_name);
            }
            buf->putVar64(thread_id);
        }
    }

    void writeStackTraces(Buffer* buf, Lookup* lookup) {
        std::map<u32, CallTrace*> traces;
        Profiler::instance()->_call_trace_storage.collectTraces(traces);

        writePoolHeader(buf, T_STACK_TRACE, traces.size());
        for (std::map<u32, CallTrace*>::const_iterator it = traces.begin(); it != traces.end(); ++it) {
            CallTrace* trace = it->second;
            buf->putVar32(it->first);
            buf->putVar32(0);  // truncated
            buf->putVar32(trace->num_frames);
            for (int i = 0; i < trace->num_frames; i++) {
                MethodInfo* mi = lookup->resolveMethod(trace->frames[i]);
                buf->putVar32(mi->_key);
                if (mi->_type == FRAME_INTERPRETED) {
                    jint bci = trace->frames[i].bci;
                    FrameTypeId type = FrameType::decode(bci);
                    bci = (bci & 0x10000) ? 0 : (bci & 0xffff);
                    buf->putVar32(mi->getLineNumber(bci));
                    buf->putVar32(bci);
                    buf->put8(type);
                } else {
                    buf->put8(0);
                    buf->put8(0);
                    buf->put8(mi->_type);
                }
                flushIfNeeded(buf);
            }
            flushIfNeeded(buf);
        }
    }

    void writeMethods(Buffer* buf, Lookup* lookup) {
        MethodMap* method_map = lookup->_method_map;

        u32 marked_count = 0;
        for (MethodMap::const_iterator it = method_map->begin(); it != method_map->end(); ++it) {
            if (it->second._mark) {
                marked_count++;
            }
        }

        writePoolHeader(buf, T_METHOD, marked_count);
        for (MethodMap::iterator it = method_map->begin(); it != method_map->end(); ++it) {
            MethodInfo& mi = it->second;
            if (mi._mark) {
                mi._mark = false;
                buf->putVar32(mi._key);
                buf->putVar32(mi._class);
                buf->putVar64(mi._name | _base_id);
                buf->putVar64(mi._sig | _base_id);
                buf->putVar32(mi._modifiers);
                buf->putVar32(0);  // hidden
                flushIfNeeded(buf);
            }
        }
    }

    void writeClasses(Buffer* buf, Lookup* lookup) {
        std::map<u32, const char*> classes;
        lookup->_classes->collect(classes);

        writePoolHeader(buf, T_CLASS, classes.size());
        for (std::map<u32, const char*>::const_iterator it = classes.begin(); it != classes.end(); ++it) {
            buf->putVar32(it->first);
            buf->putVar32(0);  // classLoader
            buf->putVar64(lookup->_symbols->indexOf(it->second) | _base_id);
            buf->putVar64(lookup->getPackage(it->second) | _base_id);
            buf->putVar32(0);  // access flags
            flushIfNeeded(buf);
        }
    }

    void writePackages(Buffer* buf, Lookup* lookup) {
        writePoolHeader(buf, T_PACKAGE, lookup->_packages->size());
        lookup->_packages->forEachOrdered([&] (size_t idx, const std::string& s) {
            buf->putVar64(idx | _base_id);
            buf->putVar64(lookup->_symbols->indexOf(s) | _base_id);
            flushIfNeeded(buf);
        });
    }

    void writeSymbols(Buffer* buf, Lookup* lookup) {
        writePoolHeader(buf, T_SYMBOL, lookup->_symbols->size());
        lookup->_symbols->forEachOrdered([&] (size_t idx, const std::string& s) {
            flushIfNeeded(buf, RECORDING_BUFFER_LIMIT - MAX_STRING_LENGTH);
            buf->putVar64(idx | _base_id);
            buf->putUtf8(s.c_str());
        });
    }

    void writeLogLevels(Buffer* buf) {
        buf->putVar32(T_LOG_LEVEL);
        buf->putVar32(LOG_ERROR - LOG_TRACE + 1);
        for (int i = LOG_TRACE; i <= LOG_ERROR; i++) {
            buf->putVar32(i);
            buf->putUtf8(Log::LEVEL_NAME[i]);
        }
    }

    void writeUserEventTypes(Buffer* buf) {
        std::map<u32, const char*> events;
        UserEvents::collect(events);

        writePoolHeader(buf, T_USER_EVENT_TYPE, events.size());
        for (std::map<u32, const char*>::const_iterator it = events.begin(); it != events.end(); ++it) {
            flushIfNeeded(buf, RECORDING_BUFFER_LIMIT - MAX_STRING_LENGTH);
            buf->putVar32(it->first);
            buf->putUtf8(it->second);
        }
    }

    void recordExecutionSample(Buffer* buf, int tid, u32 call_trace_id, ExecutionEvent* event) {
        int start = buf->skip(1);
        buf->put8(T_EXECUTION_SAMPLE);
        buf->putVar64(event->_start_time);
        buf->putVar32(tid);
        buf->putVar32(call_trace_id);
        buf->putVar32(event->_thread_state);
        buf->put8(start, buf->offset() - start);
    }

    void recordMethodTrace(Buffer* buf, int tid, u32 call_trace_id, MethodTraceEvent* event) {
        int start = buf->skip(1);
        buf->put8(T_METHOD_TRACE);
        buf->putVar64(event->_start_time);
        buf->putVar64(event->_duration);
        buf->putVar32(tid);
        buf->putVar32(call_trace_id);
        buf->putVar32(0); // TODO: method
        buf->put8(start, buf->offset() - start);
    }

    void recordWallClockSample(Buffer* buf, int tid, u32 call_trace_id, WallClockEvent* event) {
        int start = buf->skip(1);
        buf->put8(T_WALL_CLOCK_SAMPLE);
        buf->putVar64(event->_start_time);
        buf->putVar32(tid);
        buf->putVar32(call_trace_id);
        buf->putVar32(event->_thread_state);
        buf->putVar32(event->_samples);
        buf->put8(start, buf->offset() - start);
    }

    void recordAllocationInNewTLAB(Buffer* buf, int tid, u32 call_trace_id, AllocEvent* event) {
        int start = buf->skip(1);
        buf->put8(T_ALLOC_IN_NEW_TLAB);
        buf->putVar64(event->_start_time);
        buf->putVar32(tid);
        buf->putVar32(call_trace_id);
        buf->putVar32(event->_class_id);
        buf->putVar64(event->_instance_size);
        buf->putVar64(event->_total_size);
        buf->put8(start, buf->offset() - start);
    }

    void recordAllocationOutsideTLAB(Buffer* buf, int tid, u32 call_trace_id, AllocEvent* event) {
        int start = buf->skip(1);
        buf->put8(T_ALLOC_OUTSIDE_TLAB);
        buf->putVar64(event->_start_time);
        buf->putVar32(tid);
        buf->putVar32(call_trace_id);
        buf->putVar32(event->_class_id);
        buf->putVar64(event->_total_size);
        buf->put8(start, buf->offset() - start);
    }

    void recordMallocSample(Buffer* buf, int tid, u32 call_trace_id, MallocEvent* event) {
        int start = buf->skip(1);
        buf->put8(event->_size != 0 ? T_MALLOC : T_FREE);
        buf->putVar64(event->_start_time);
        buf->putVar32(tid);
        buf->putVar32(call_trace_id);
        buf->putVar64(event->_address);
        if (event->_size != 0) {
            buf->putVar64(event->_size);
        }
        buf->put8(start, buf->offset() - start);
    }

    void recordUserEvent(Buffer* buf, int tid, UserEvent* event) {
        // estimate of size of non-string fields of this event
        const size_t event_non_string_size_limit = 64;
        // When calling recordUserEvent, the buffer can be up to RECORDING_BUFFER_LIMIT bytes full.
        // Check that the buffer is not exceeded.
        static_assert(RECORDING_BUFFER_LIMIT + event_non_string_size_limit + ASPROF_MAX_JFR_EVENT_LENGTH
            <= RECORDING_BUFFER_SIZE, "output must fit within recording buffer");

        int start = buf->skip(5);
        buf->put8(T_USER_EVENT);
        buf->putVar64(event->_start_time);
        buf->putVar32(tid);
        buf->putVar32(event->_type);
        buf->putByteString((const char*)event->_data,
            event->_len > ASPROF_MAX_JFR_EVENT_LENGTH ? ASPROF_MAX_JFR_EVENT_LENGTH : event->_len);
        buf->putVar32(start, buf->offset() - start);
    }

    void recordProcessSample(Buffer* buf, const ProcessInfo* info, u64 event_start_time) {
        int start = buf->skip(5);
        buf->put8(T_PROCESS_SAMPLE);
        buf->putVar64(event_start_time);

        buf->putVar32(info->pid);
        buf->putVar32(info->ppid);
        buf->putByteString(info->name);
        buf->putByteString(info->cmdline);

        buf->putVar32(info->uid);
        buf->put8(info->state);

        buf->putVar64(info->start_time);
        buf->putFloat(info->cpu_user);
        buf->putFloat(info->cpu_system);
        buf->putFloat(info->cpu_percent);
        buf->putVar32(info->threads);

        buf->putVar64(info->vm_size);
        buf->putVar64(info->vm_rss);

        buf->putVar64(info->rss_anon);
        buf->putVar64(info->rss_files);
        buf->putVar64(info->rss_shmem);

        buf->putVar64(info->minor_faults);
        buf->putVar64(info->major_faults);

        buf->putVar64(info->io_read);
        buf->putVar64(info->io_write);

        buf->putVar32(start, buf->offset() - start);
    }

    void recordLiveObject(Buffer* buf, int tid, u32 call_trace_id, LiveObject* event) {
        int start = buf->skip(1);
        buf->put8(T_LIVE_OBJECT);
        buf->putVar64(event->_start_time);
        buf->putVar32(tid);
        buf->putVar32(call_trace_id);
        buf->putVar32(event->_class_id);
        buf->putVar64(event->_alloc_size);
        buf->putVar64(event->_alloc_time);
        buf->put8(start, buf->offset() - start);
    }

    void recordMonitorBlocked(Buffer* buf, int tid, u32 call_trace_id, LockEvent* event) {
        int start = buf->skip(1);
        buf->put8(T_MONITOR_ENTER);
        buf->putVar64(event->_start_time);
        buf->putVar64(event->_end_time - event->_start_time);
        buf->putVar32(tid);
        buf->putVar32(call_trace_id);
        buf->putVar32(event->_class_id);
        buf->put8(0);
        buf->putVar64(event->_address);
        buf->put8(start, buf->offset() - start);
    }

    void recordThreadPark(Buffer* buf, int tid, u32 call_trace_id, LockEvent* event) {
        int start = buf->skip(1);
        buf->put8(T_THREAD_PARK);
        buf->putVar64(event->_start_time);
        buf->putVar64(event->_end_time - event->_start_time);
        buf->putVar32(tid);
        buf->putVar32(call_trace_id);
        buf->putVar32(event->_class_id);
        buf->putVar64(event->_timeout);
        buf->putVar64(MIN_JLONG);
        buf->putVar64(event->_address);
        buf->put8(start, buf->offset() - start);
    }

    void recordWindow(Buffer* buf, int tid, ProfilingWindow* event) {
        int start = buf->skip(1);
        buf->put8(T_WINDOW);
        buf->putVar64(event->_start_time);
        buf->putVar64(event->_end_time - event->_start_time);
        buf->putVar32(tid);
        buf->put8(start, buf->offset() - start);
    }

    void recordCpuLoad(Buffer* buf, float proc_user, float proc_system, float machine_total) {
        int start = buf->skip(1);
        buf->put8(T_CPU_LOAD);
        buf->putVar64(TSC::ticks());
        buf->putFloat(proc_user);
        buf->putFloat(proc_system);
        buf->putFloat(machine_total);
        buf->put8(start, buf->offset() - start);
    }

    void recordHeapSummary(Buffer* buf, u32 id, GCWhen when, u64 total_memory, u64 free_memory) {
        CollectedHeap* heap = CollectedHeap::heap();
        u64 heap_start = heap != NULL ? heap->start() : 0;
        u64 heap_size = heap != NULL ? heap->size() : total_memory;

        int start = buf->skip(1);
        buf->put8(T_GC_HEAP_SUMMARY);
        buf->putVar64(TSC::ticks());
        buf->putVar32(id);
        buf->putVar32(when);
        buf->putVar64(heap_start);
        buf->putVar64(heap_start + total_memory);
        buf->putVar64(total_memory);
        buf->putVar64(heap_start + heap_size);
        buf->putVar64(heap_size);
        buf->putVar64(total_memory - free_memory);
        buf->put8(start, buf->offset() - start);
    }

    void addThread(int tid) {
        if (!_thread_set.accept(tid)) {
            _thread_set.add(tid);
        }
    }
};

char* Recording::_agent_properties = NULL;
char* Recording::_jvm_args = NULL;
char* Recording::_jvm_flags = NULL;
char* Recording::_java_command = NULL;


Error FlightRecorder::start(Arguments& args, bool reset) {
    const char* filename = args.file();
    if (filename == NULL || filename[0] == 0) {
        return Error("Flight Recorder output file is not specified");
    }

    char* filename_tmp = NULL;
    const char* master_recording_file = NULL;
    if (args._jfr_sync != NULL) {
        Error error = startMasterRecording(args, master_recording_file = filename);
        if (error) {
            return error;
        }

        size_t len = strlen(filename);
        filename_tmp = (char*)malloc(len + 16);
        snprintf(filename_tmp, len + 16, "%s.%d~", filename, OS::processId());
        filename = filename_tmp;
    }

    TSC::enable(args._clock);

    int fd = open(filename, O_CREAT | O_RDWR | (reset ? O_TRUNC : 0), 0644);
    if (fd == -1) {
        free(filename_tmp);
        return Error("Could not open Flight Recorder output file");
    }

    if (args._jfr_sync != NULL) {
        unlink(filename_tmp);
        free(filename_tmp);
    }

    _rec = new Recording(fd, master_recording_file, args);
    _rec_lock.unlock();
    return Error::OK;
}

void FlightRecorder::stop() {
    if (_rec != NULL) {
        _rec_lock.lock();

        if (_rec->hasMasterRecording()) {
            stopMasterRecording();
        }

        delete _rec;
        _rec = NULL;
    }
}

void FlightRecorder::flush() {
    if (_rec != NULL) {
        _rec_lock.lock();
        _rec->switchChunk();
        _rec_lock.unlock();
    }
}

size_t FlightRecorder::usedMemory() {
    size_t bytes = 0;
    if (_rec != NULL) {
        _rec_lock.lock();
        bytes = _rec->usedMemory();
        _rec_lock.unlock();
    }
    return bytes;
}

bool FlightRecorder::timerTick(u64 wall_time, u32 gc_id) {
    if (!_rec_lock.tryLockShared()) {
        // No active recording
        return false;
    }

    _rec->cpuMonitorCycle();
    _rec->heapMonitorCycle(gc_id);
    _rec->processMonitorCycle(wall_time);

    bool need_switch_chunk = _rec->needSwitchChunk(wall_time);

    _rec_lock.unlockShared();
    return need_switch_chunk;
}

Error FlightRecorder::startMasterRecording(Arguments& args, const char* filename) {
    JNIEnv* env = VM::jni();

    if (_jfr_sync_class == NULL) {
        if (env->FindClass("jdk/jfr/FlightRecorderListener") == NULL) {
            env->ExceptionClear();
            return Error("JDK Flight Recorder is not available");
        }

        const JNINativeMethod native_method = {(char*)"stopProfiler", (char*)"()V", (void*)JfrSync_stopProfiler};

        jclass cls = env->DefineClass(JFR_SYNC_NAME, NULL, (const jbyte*)JFR_SYNC_CLASS, INCBIN_SIZEOF(JFR_SYNC_CLASS));
        if (cls == NULL || env->RegisterNatives(cls, &native_method, 1) != 0
                || (_start_method = env->GetStaticMethodID(cls, "start", "(Ljava/lang/String;Ljava/lang/String;I)V")) == NULL
                || (_stop_method = env->GetStaticMethodID(cls, "stop", "()V")) == NULL
                || (_box_method = env->GetStaticMethodID(cls, "box", "(I)Ljava/lang/Integer;")) == NULL
                || (_jfr_sync_class = (jclass)env->NewGlobalRef(cls)) == NULL) {
            env->ExceptionDescribe();
            return Error("Failed to initialize JfrSync class");
        }
    }

    jclass options_class = env->FindClass("jdk/jfr/internal/Options");
    if (options_class != NULL) {
        if (args._chunk_size > 0) {
            jmethodID method = env->GetStaticMethodID(options_class, "setMaxChunkSize", "(J)V");
            if (method != NULL) {
                env->CallStaticVoidMethod(options_class, method, args._chunk_size < 1024 * 1024 ? 1024 * 1024 : args._chunk_size);
                env->ExceptionClear();
            }
        }

        if (args._jstackdepth > 0) {
            jmethodID method = env->GetStaticMethodID(options_class, "setStackDepth", "(Ljava/lang/Integer;)V");
            if (method != NULL) {
                jobject value = env->CallStaticObjectMethod(_jfr_sync_class, _box_method, args._jstackdepth);
                if (value != NULL && !env->ExceptionCheck()) {
                    env->CallStaticVoidMethod(options_class, method, value);
                }
            }
        }
    }
    env->ExceptionClear();

    jobject jfilename = env->NewStringUTF(filename);
    jobject jsettings = args._jfr_sync == NULL ? NULL : env->NewStringUTF(args._jfr_sync);
    int event_mask = (args._event != NULL ? 1 : 0) |
                     (args._alloc >= 0 ? 2 : 0) |
                     (args._lock >= 0 ? 4 : 0) |
                     (args._latency >= 0 ? 8 : 0) |
                     ((args._jfr_options ^ JFR_SYNC_OPTS) << 4);

    env->CallStaticVoidMethod(_jfr_sync_class, _start_method, jfilename, jsettings, event_mask);

    if (env->ExceptionCheck()) {
        env->ExceptionDescribe();
        return Error("Could not start master JFR recording");
    }

    return Error::OK;
}

void FlightRecorder::stopMasterRecording() {
    JNIEnv* env = VM::jni();
    env->CallStaticVoidMethod(_jfr_sync_class, _stop_method);
    env->ExceptionClear();
}

void FlightRecorder::recordEvent(int lock_index, int tid, u32 call_trace_id,
                                 EventType event_type, Event* event) {
    if (_rec != NULL) {
        // Recording an event, increment the sample counter to allow
        // user code to attach metadata.
        ThreadLocalData::incrementSampleCounter();

        Buffer* buf = _rec->buffer(lock_index);
        switch (event_type) {
            case PERF_SAMPLE:
            case EXECUTION_SAMPLE:
            case INSTRUMENTED_METHOD:
                _rec->recordExecutionSample(buf, tid, call_trace_id, (ExecutionEvent*)event);
                break;
            case METHOD_TRACE:
                _rec->recordMethodTrace(buf, tid, call_trace_id, (MethodTraceEvent*)event);
                break;
            case WALL_CLOCK_SAMPLE:
                _rec->recordWallClockSample(buf, tid, call_trace_id, (WallClockEvent*)event);
                break;
            case MALLOC_SAMPLE:
                _rec->recordMallocSample(buf, tid, call_trace_id, (MallocEvent*)event);
                break;
            case ALLOC_SAMPLE:
                _rec->recordAllocationInNewTLAB(buf, tid, call_trace_id, (AllocEvent*)event);
                break;
            case ALLOC_OUTSIDE_TLAB:
                _rec->recordAllocationOutsideTLAB(buf, tid, call_trace_id, (AllocEvent*)event);
                break;
            case LIVE_OBJECT:
                _rec->recordLiveObject(buf, tid, call_trace_id, (LiveObject*)event);
                break;
            case LOCK_SAMPLE:
                _rec->recordMonitorBlocked(buf, tid, call_trace_id, (LockEvent*)event);
                break;
            case PARK_SAMPLE:
                _rec->recordThreadPark(buf, tid, call_trace_id, (LockEvent*)event);
                break;
            case PROFILING_WINDOW:
                _rec->recordWindow(buf, tid, (ProfilingWindow*)event);
                break;
            case USER_EVENT:
                _rec->recordUserEvent(buf, tid, (UserEvent*)event);
                break;
        }
        _rec->flushIfNeeded(buf);
        _rec->addThread(tid);
    }
}

void FlightRecorder::recordLog(LogLevel level, const char* message, size_t len) {
    if (!_rec_lock.tryLockShared()) {
        // No active recording
        return;
    }

    if (len > MAX_STRING_LENGTH) len = MAX_STRING_LENGTH;
    Buffer* buf = (Buffer*)alloca(len + 40);
    buf->reset();

    int start = buf->skip(5);
    buf->put8(T_LOG);
    buf->putVar64(TSC::ticks());
    buf->put8(level);
    buf->putUtf8(message, len);
    buf->putVar32(start, buf->offset() - start);
    _rec->flush(buf);

    _rec_lock.unlockShared();
}<|MERGE_RESOLUTION|>--- conflicted
+++ resolved
@@ -675,15 +675,14 @@
             writeIntSetting(buf, T_MONITOR_ENTER, "lock", args._lock);
         }
 
-<<<<<<< HEAD
+        writeBoolSetting(buf, T_METHOD_TRACE, "enabled", args._latency >= 0);
+        if (args._latency >= 0) {
+            writeIntSetting(buf, T_METHOD_TRACE, "latency", args._latency);
+        }
+
         writeBoolSetting(buf, T_PROCESS_SAMPLE, "enabled", args._proc > 0);
         if (args._proc > 0) {
             writeIntSetting(buf, T_PROCESS_SAMPLE, "proc", args._proc);
-=======
-        writeBoolSetting(buf, T_METHOD_TRACE, "enabled", args._latency >= 0);
-        if (args._latency >= 0) {
-            writeIntSetting(buf, T_METHOD_TRACE, "latency", args._latency);
->>>>>>> af8fabe3
         }
 
         writeBoolSetting(buf, T_ACTIVE_RECORDING, "debugSymbols", VM::loaded() && VMStructs::libjvm()->hasDebugSymbols());
