/*
 * Copyright 2016 Andrei Pangin
 *
 * Licensed under the Apache License, Version 2.0 (the "License");
 * you may not use this file except in compliance with the License.
 * You may obtain a copy of the License at
 *
 *     http://www.apache.org/licenses/LICENSE-2.0
 *
 * Unless required by applicable law or agreed to in writing, software
 * distributed under the License is distributed on an "AS IS" BASIS,
 * WITHOUT WARRANTIES OR CONDITIONS OF ANY KIND, either express or implied.
 * See the License for the specific language governing permissions and
 * limitations under the License.
 */

#include <unistd.h>
#include <stdio.h>
#include <stdlib.h>
#include <string.h>
#include <signal.h>
#include <sys/time.h>
#include <sys/param.h>
#include "asyncProfiler.h"
#include "vmEntry.h"

ASGCTType asgct;
Profiler Profiler::_instance;

static void sigprofHandler(int signo, siginfo_t* siginfo, void* ucontext) {
    Profiler::_instance.recordSample(ucontext);
}


MethodName::MethodName(jmethodID method) {
    jclass method_class;
    jvmtiEnv* jvmti = VM::jvmti();
    jvmti->GetMethodName(method, &_name, &_sig, NULL);
    jvmti->GetMethodDeclaringClass(method, &method_class);
    jvmti->GetClassSignature(method_class, &_class_sig, NULL);

    char* s;
    for (s = _class_sig; *s; s++) {
        if (*s == '/') *s = '.';
    }
    s[-1] = 0;
}

MethodName::~MethodName() {
    jvmtiEnv* jvmti = VM::jvmti();
    jvmti->Deallocate((unsigned char*)_name);
    jvmti->Deallocate((unsigned char*)_sig);
    jvmti->Deallocate((unsigned char*)_class_sig);
}

void Profiler::frameBufferSize(int size) {
    if (size >= 0) {
        _frameBufferSize = size;
    } else {
        std::cerr << "Ignoring frame buffer size " << size << std::endl;
    }
}

u64 Profiler::hashCallTrace(ASGCT_CallTrace* trace) {
    const u64 M = 0xc6a4a7935bd1e995LL;
    const int R = 47;

    u64 h = trace->num_frames * M;

    for (int i = 0; i < trace->num_frames; i++) {
        u64 k = (u64) trace->frames[i].method_id;
        k *= M;
        k ^= k >> R;
        k *= M;
        h ^= k;
        h *= M;
    }

    h ^= h >> R;
    h *= M;
    h ^= h >> R;

    return h;
}

void Profiler::storeCallTrace(ASGCT_CallTrace* trace) {
    u64 hash = hashCallTrace(trace);
    int bucket = (int)(hash % MAX_CALLTRACES);
    int i = bucket;

    do {
        if (_hashes[i] == hash && _traces[i]._call_count > 0) {
            _traces[i]._call_count++;
            return;
        } else if (_hashes[i] == 0) {
            break;
        }
        if (++i == MAX_CALLTRACES) i = 0;
    } while (i != bucket);
    
    if (_frameBufferSize - _freeFrame < trace->num_frames) {
        // Don't have enough space to store call trace
        _frameBufferOverflow = true;
        return;
    }

    _hashes[i] = hash;
    
    _traces[i]._call_count = 1;
    _traces[i]._offset = _freeFrame;
    _traces[i]._num_frames = trace->num_frames;

    // Copying frames into frame buffer
    for (int i = 0; i < trace->num_frames; i++) {
        _frames[_freeFrame] = trace->frames[i].method_id;
        _freeFrame++;
    }
}

u64 Profiler::hashMethod(jmethodID method) {
    const u64 M = 0xc6a4a7935bd1e995LL;
    const int R = 17;

    u64 h = (u64)method;

    h ^= h >> R;
    h *= M;
    h ^= h >> R;

    return h;
}

void Profiler::storeMethod(jmethodID method) {
    u64 hash = hashMethod(method);
    int bucket = (int)(hash % MAX_CALLTRACES);
    int i = bucket;

    do {
        if (_methods[i]._method == method) {
            _methods[i]._call_count++;
            return;
        } else if (_methods[i]._method == NULL) {
            break;
        }
        if (++i == MAX_CALLTRACES) i = 0;
    } while (i != bucket);

    _methods[i]._call_count = 1;
    _methods[i]._method = method;
}

void Profiler::checkDeadline() {
    if (time(NULL) > _deadline) {
        const char error[] = "Disabling profiler due to deadline\n";
        ssize_t w = write(STDERR_FILENO, error, sizeof(error) - 1);
        (void) w;

        _running = false;
        setTimer(0, 0);
    }
}

void Profiler::recordSample(void* ucontext) {
<<<<<<< HEAD
    // Check deadline
    if (time(NULL) > _deadline) {
        char error[] = "Disabling profiler due to deadline\n";
        write(STDERR_FILENO, error, sizeof(error));

        _running = false;

        setTimer(0, 0);
    }
    
=======
    checkDeadline();

>>>>>>> a1a72b0b
    _calls_total++;

    JNIEnv* jni = VM::jni();
    if (jni == NULL) {
        _calls_non_java++;
        return;
    }

    const int FRAME_BUFFER_SIZE = 4096;
    ASGCT_CallFrame frames[FRAME_BUFFER_SIZE];
    ASGCT_CallTrace trace = {jni, FRAME_BUFFER_SIZE, frames};

    (*asgct)(&trace, trace.num_frames, ucontext);

    if (trace.num_frames > 0) {
        storeCallTrace(&trace);
        storeMethod(frames[0].method_id);
    } else {
        // See ticks_* enum values in
        // http://hg.openjdk.java.net/jdk8/jdk8/hotspot/file/tip/src/share/vm/prims/forte.cpp
        switch (trace.num_frames) {
            case  0: _calls_non_java++;              break;
            case -1: _calls_no_class_load++;         break;
            case -2: _calls_gc_active++;             break;
            case -3: _calls_unknown_not_java++;      break;
            case -4: _calls_not_walkable_not_java++; break;
            case -5: _calls_unknown_java++;          break;
            case -6: _calls_not_walkable_java++;     break;
            case -7: _calls_unknown_state++;         break;
            case -8: _calls_thread_exit++;           break;
            case -9: _calls_deopt++;                 break;
            default: _calls_unknown++;               break;
        }
    }
}

void Profiler::setTimer(long sec, long usec) {
    bool enabled = sec | usec;

    struct sigaction sa;
    sa.sa_handler = enabled ? NULL : SIG_IGN;
    sa.sa_sigaction = enabled ? sigprofHandler : NULL;
    sa.sa_flags = SA_RESTART | SA_SIGINFO;
    sigemptyset(&sa.sa_mask);
    if (sigaction(SIGPROF, &sa, NULL) != 0)
        perror("couldn't install signal handler");

    struct itimerval itv = {{sec, usec}, {sec, usec}};
    if (setitimer(ITIMER_PROF, &itv, NULL) != 0)
        perror("couldn't start timer");
}

void Profiler::start(int interval, int duration) {
<<<<<<< HEAD
    if (interval <= 0) return;
    if (duration <= 0) return;
    
    if (_running) return;
=======
    if (_running || interval <= 0 || duration <= 0) return;
>>>>>>> a1a72b0b
    _running = true;

    _calls_total = 0;
    _calls_non_java = 0;
    _calls_no_class_load = 0;
    _calls_gc_active = 0;
    _calls_unknown_not_java = 0;
    _calls_not_walkable_not_java = 0;
    _calls_unknown_java = 0;
    _calls_not_walkable_java = 0;
    _calls_unknown_state = 0;
    _calls_thread_exit = 0;
    _calls_deopt = 0;
    _calls_safepoint = 0;
    _calls_unknown = 0;
    memset(_hashes, 0, sizeof(_hashes));
    memset(_traces, 0, sizeof(_traces));
    memset(_methods, 0, sizeof(_methods));

    // Reset frames
    free(_frames);
    _frames = (jmethodID *) malloc(_frameBufferSize * sizeof (jmethodID));
    _freeFrame = 0;
    _frameBufferOverflow = false;
    
    // Setting deadline
    _deadline = time(NULL) + duration;

    _deadline = time(NULL) + duration;

    setTimer(interval / 1000, (interval % 1000) * 1000);
}

void Profiler::stop() {
    if (!_running) return;
    _running = false;

    setTimer(0, 0);
    
    if (_frameBufferOverflow) {
        std::cerr << "Frame buffer overflowed with size " << _frameBufferSize 
                << ". Consider increasing its size." << std::endl;
    } else {
        std::cout << "Frame buffer usage " 
                << _freeFrame << "/" << _frameBufferSize 
                << "=" 
                << 100.0 * _freeFrame / _frameBufferSize << "%" << std::endl;
    }
}

void nonzero_summary(std::ostream& out, const char* fmt, int calls, float percent) {
    char buf[256];
    if (calls > 0) {
        snprintf(buf, sizeof (buf),
                fmt,
                calls, calls * percent);
        out << buf;
    }
}

void Profiler::summary(std::ostream& out) {
    float percent = 100.0f / _calls_total;
    char buf[256];
    snprintf(buf, sizeof(buf),
            "--- Execution profile ---\n"
            "Total:               %d\n",
            _calls_total);
    out << buf;
    
    nonzero_summary(out,
            "No Java frame:       %d (%.2f%%)\n",
            _calls_non_java, _calls_non_java * percent);
    nonzero_summary(out,
            "No class load:       %d (%.2f%%)\n",
            _calls_no_class_load, _calls_no_class_load * percent);
    nonzero_summary(out,
            "GC active:           %d (%.2f%%)\n",
            _calls_gc_active, _calls_gc_active * percent);
    nonzero_summary(out,
            "Unknown (non-Java):  %d (%.2f%%)\n",
            _calls_unknown_not_java, _calls_unknown_not_java * percent);
    nonzero_summary(out,
            "Not walkable (nonJ): %d (%.2f%%)\n",
            _calls_not_walkable_not_java, _calls_not_walkable_not_java * percent);
    nonzero_summary(out,
            "Unknown Java:        %d (%.2f%%)\n",
            _calls_unknown_java, _calls_unknown_java * percent);
    nonzero_summary(out,
            "Not walkable (Java): %d (%.2f%%)\n",
            _calls_not_walkable_java, _calls_not_walkable_java * percent);
    nonzero_summary(out,
            "Unknown state:       %d (%.2f%%)\n",
            _calls_unknown_state, _calls_unknown_state * percent);
    nonzero_summary(out,
            "Thread exit:         %d (%.2f%%)\n",
            _calls_thread_exit, _calls_thread_exit * percent);
    nonzero_summary(out,
            "Deopt:               %d (%.2f%%)\n",
            _calls_deopt, _calls_deopt * percent);
    nonzero_summary(out,
            "Safepoint:           %d (%.2f%%)\n",
            _calls_safepoint, _calls_safepoint * percent);
    nonzero_summary(out,
            "Unknown:             %d (%.2f%%)\n",
            _calls_unknown, _calls_unknown * percent);
    
    out << std::endl;
}

/*
 * Dumping in lightweight-java-profiler format:
 * 
 * <samples> <frames>   <frame1>
 *                      <frame2>
 *                      ...
 *                      <framen>
 * ...
 * Total ...
 */
void Profiler::dumpRawTraces(std::ostream& out) {
    if (_running) return;

    for (int i = 0; i < MAX_CALLTRACES; i++) {
        const int samples = _traces[i]._call_count;
        if (samples == 0) continue;
        
        out << samples << '\t' << _traces[i]._num_frames << '\t';

        CallTraceSample& trace = _traces[i];
        for (int j = 0; j < trace._num_frames; j++) {
            jmethodID method = _frames[trace._offset + j];
            if (method != NULL) {
                if (j != 0) {
                    out << "\t\t";
                }

                MethodName mn(method);
                out << mn.holder() << "::" << mn.name() << std::endl;
            }
        }
    }
    
    out << "Total" << std::endl;
}

void Profiler::dumpTraces(std::ostream& out, int max_traces) {
    if (_running) return;

    float percent = 100.0f / _calls_total;
    char buf[1024];

    qsort(_traces, MAX_CALLTRACES, sizeof(CallTraceSample), CallTraceSample::comparator);
    if (max_traces > MAX_CALLTRACES) max_traces = MAX_CALLTRACES;

    for (int i = 0; i < max_traces; i++) {
        int samples = _traces[i]._call_count;
        if (samples == 0) break;

        snprintf(buf, sizeof(buf), "Samples: %d (%.2f%%)\n", samples, samples * percent);
        out << buf;

        CallTraceSample& trace = _traces[i];
        for (int j = 0; j < trace._num_frames; j++) {
            jmethodID method = _frames[trace._offset + j];
            if (method != NULL) {
                MethodName mn(method);
                snprintf(buf, sizeof(buf), "  [%2d] %s.%s\n", j, mn.holder(), mn.name());
                out << buf;
            }
        }
        out << "\n";
    }
}

void Profiler::dumpMethods(std::ostream& out) {
    if (_running) return;

    float percent = 100.0f / _calls_total;
    char buf[1024];

    qsort(_methods, MAX_CALLTRACES, sizeof(MethodSample), MethodSample::comparator);

    for (int i = 0; i < MAX_CALLTRACES; i++) {
        int samples = _methods[i]._call_count;
        if (samples == 0) break;

        MethodName mn(_methods[i]._method);
        snprintf(buf, sizeof(buf), "%6d (%.2f%%) %s.%s\n", samples, samples * percent, mn.holder(), mn.name());
        out << buf;
    }
}<|MERGE_RESOLUTION|>--- conflicted
+++ resolved
@@ -161,21 +161,8 @@
 }
 
 void Profiler::recordSample(void* ucontext) {
-<<<<<<< HEAD
-    // Check deadline
-    if (time(NULL) > _deadline) {
-        char error[] = "Disabling profiler due to deadline\n";
-        write(STDERR_FILENO, error, sizeof(error));
-
-        _running = false;
-
-        setTimer(0, 0);
-    }
-    
-=======
     checkDeadline();
 
->>>>>>> a1a72b0b
     _calls_total++;
 
     JNIEnv* jni = VM::jni();
@@ -229,14 +216,7 @@
 }
 
 void Profiler::start(int interval, int duration) {
-<<<<<<< HEAD
-    if (interval <= 0) return;
-    if (duration <= 0) return;
-    
-    if (_running) return;
-=======
     if (_running || interval <= 0 || duration <= 0) return;
->>>>>>> a1a72b0b
     _running = true;
 
     _calls_total = 0;
@@ -265,8 +245,6 @@
     // Setting deadline
     _deadline = time(NULL) + duration;
 
-    _deadline = time(NULL) + duration;
-
     setTimer(interval / 1000, (interval % 1000) * 1000);
 }
 
